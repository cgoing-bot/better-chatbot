import MCPDashboard from "@/components/mcp-dashboard";
import { IS_VERCEL_ENV } from "lib/const";
import { getTranslations } from "next-intl/server";

export default async function Page() {
  const isAddingDisabled = process.env.NOT_ALLOW_ADD_MCP_SERVERS;

  const t = await getTranslations("Info");
  let message: string | undefined;

<<<<<<< HEAD
  if (!isAddingDisabled) {
=======
  if (isAddingDisabled) {
>>>>>>> ed9451b2
    message = t("mcpAddingDisabled");
  } else if (IS_VERCEL_ENV) {
    message = t("vercelSyncDelay");
  }

  return <MCPDashboard message={message} />;
}<|MERGE_RESOLUTION|>--- conflicted
+++ resolved
@@ -8,11 +8,7 @@
   const t = await getTranslations("Info");
   let message: string | undefined;
 
-<<<<<<< HEAD
-  if (!isAddingDisabled) {
-=======
   if (isAddingDisabled) {
->>>>>>> ed9451b2
     message = t("mcpAddingDisabled");
   } else if (IS_VERCEL_ENV) {
     message = t("vercelSyncDelay");
