--- conflicted
+++ resolved
@@ -30,10 +30,7 @@
 import { Dialog, DialogContent, DialogTitle, DialogTrigger } from "ui/dialog";
 import { WorkflowGreeting } from "@/components/workflow/workflow-greeting";
 import { notify } from "lib/notify";
-<<<<<<< HEAD
-=======
 import { useState } from "react";
->>>>>>> 2e2c68fd
 
 const createWithExample = async (exampleWorkflow: {
   workflow: Partial<DBWorkflow>;
