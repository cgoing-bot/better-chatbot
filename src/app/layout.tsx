import type { Metadata } from "next";
import { Geist, Geist_Mono } from "next/font/google";
import "./globals.css";
import {
  ThemeProvider,
  ThemeStyleProvider,
} from "@/components/layouts/theme-provider";
import { Toaster } from "ui/sonner";
import { NextIntlClientProvider } from "next-intl";
import { getLocale } from "next-intl/server";
const geistSans = Geist({
  variable: "--font-geist-sans",
  subsets: ["latin"],
});
const geistMono = Geist_Mono({
  variable: "--font-geist-mono",
  subsets: ["latin"],
});

export const metadata: Metadata = {
  title: "better-chatbot",
  description:
    "Better Chatbot is a chatbot that uses the Tools to answer questions.",
};

<<<<<<< HEAD
// const themes = BASE_THEMES.flatMap((t) => [t, `${t}-dark`]);

=======
>>>>>>> 63bddcaa
export default async function RootLayout({
  children,
}: Readonly<{
  children: React.ReactNode;
}>) {
  const locale = await getLocale();

  return (
    <html lang={locale} suppressHydrationWarning>
      <body
        className={`${geistSans.variable} ${geistMono.variable} antialiased`}
      >
        <ThemeProvider
          attribute="class"
          defaultTheme="dark"
          themes={["light", "dark"]}
          storageKey="app-theme-v2"
          disableTransitionOnChange
        >
          <ThemeStyleProvider>
            <NextIntlClientProvider>
              <div id="root">
                {children}
                <Toaster richColors />
              </div>
            </NextIntlClientProvider>
          </ThemeStyleProvider>
        </ThemeProvider>
      </body>
    </html>
  );
}<|MERGE_RESOLUTION|>--- conflicted
+++ resolved
@@ -23,11 +23,6 @@
     "Better Chatbot is a chatbot that uses the Tools to answer questions.",
 };
 
-<<<<<<< HEAD
-// const themes = BASE_THEMES.flatMap((t) => [t, `${t}-dark`]);
-
-=======
->>>>>>> 63bddcaa
 export default async function RootLayout({
   children,
 }: Readonly<{
