--- conflicted
+++ resolved
@@ -48,11 +48,6 @@
 
   private async initializeOAuth() {
     if (this.initialized) return;
-<<<<<<< HEAD
-
-    this.logger.info("initializeOAuth");
-=======
->>>>>>> 843be1cf
     // 0. If a constructor state was provided (callback/hand-off), adopt it first
     if (this.config.state) {
       const session = await pgMcpOAuthRepository.getSessionByState(
@@ -149,10 +144,6 @@
   async saveClientInformation(
     clientCredentials: OAuthClientInformationFull,
   ): Promise<void> {
-<<<<<<< HEAD
-    this.logger.info("saveClientInformation");
-=======
->>>>>>> 843be1cf
     await this.updateAuthData({
       clientInfo: clientCredentials,
     });
@@ -171,10 +162,6 @@
   }
 
   async saveTokens(accessTokens: OAuthTokens): Promise<void> {
-<<<<<<< HEAD
-    this.logger.info("saveTokens");
-=======
->>>>>>> 843be1cf
     // Store tokens for current state
     this.cachedAuthData = await pgMcpOAuthRepository.saveTokensAndCleanup(
       this.currentOAuthState,
@@ -192,10 +179,6 @@
   }
 
   async saveCodeVerifier(pkceVerifier: string): Promise<void> {
-<<<<<<< HEAD
-    this.logger.info("saveCodeVerifier");
-=======
->>>>>>> 843be1cf
     await this.updateAuthData({
       codeVerifier: pkceVerifier,
     });
@@ -215,10 +198,6 @@
    * Useful when the callback is handled by a different instance.
    */
   async adoptState(state: string): Promise<void> {
-<<<<<<< HEAD
-    this.logger.info("adoptState");
-=======
->>>>>>> 843be1cf
     if (!state) return;
     const session = await pgMcpOAuthRepository.getSessionByState(state);
     if (!session) return;
@@ -237,11 +216,6 @@
   async invalidateCredentials(
     invalidationScope: "all" | "client" | "tokens" | "verifier",
   ): Promise<void> {
-<<<<<<< HEAD
-    this.logger.info("invalidateCredentials");
-
-=======
->>>>>>> 843be1cf
     try {
       switch (invalidationScope) {
         case "all":
