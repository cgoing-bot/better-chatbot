--- conflicted
+++ resolved
@@ -7,25 +7,17 @@
 import { Plus, ArrowUpRight } from "lucide-react";
 import Link from "next/link";
 import { BackgroundPaths } from "ui/background-paths";
-<<<<<<< HEAD
-import { useBookmark } from "@/hooks/use-bookmark";
-import { useInvalidateAgents } from "@/hooks/queries/use-agents";
-=======
 import { useBookmark } from "@/hooks/queries/use-bookmark";
 import { useMutateAgents } from "@/hooks/queries/use-agents";
->>>>>>> 2e2c68fd
 import { toast } from "sonner";
 import useSWR from "swr";
 import { fetcher } from "lib/utils";
 import { Visibility } from "@/components/shareable-actions";
 import { ShareableCard } from "@/components/shareable-card";
 import { notify } from "lib/notify";
-<<<<<<< HEAD
-=======
 import { useState } from "react";
 import { handleErrorWithToast } from "ui/shared-toast";
 import { safe } from "ts-safe";
->>>>>>> 2e2c68fd
 
 interface AgentsListProps {
   initialMyAgents: AgentSummary[];
@@ -98,23 +90,6 @@
       description: t("Agent.deleteConfirm"),
     });
     if (!ok) return;
-<<<<<<< HEAD
-
-    try {
-      const response = await fetch(`/api/agent/${agentId}`, {
-        method: "DELETE",
-      });
-
-      if (!response.ok) throw new Error("Failed to delete agent");
-
-      mutateAgents();
-      invalidateAgents();
-      router.refresh();
-      toast.success(t("Agent.deleted"));
-    } catch {
-      toast.error(t("Common.error"));
-    }
-=======
     safe(() => setDeletingAgentLoading(agentId))
       .map(() =>
         fetcher(`/api/agent/${agentId}`, {
@@ -130,7 +105,6 @@
         toast.error(t("Common.error"));
       })
       .watch(() => setDeletingAgentLoading(null));
->>>>>>> 2e2c68fd
   };
 
   return (
