"use client";

import { SidebarMenuAction } from "ui/sidebar";
import Link from "next/link";
import { SidebarMenuButton, SidebarMenuSkeleton } from "ui/sidebar";
import { SidebarGroupContent, SidebarMenu, SidebarMenuItem } from "ui/sidebar";
import { SidebarGroup } from "ui/sidebar";
import {
  ArrowUpRightIcon,
  ChevronDown,
  ChevronUp,
  MoreHorizontal,
  PlusIcon,
} from "lucide-react";

import { useMounted } from "@/hooks/use-mounted";

import { Tooltip, TooltipContent, TooltipTrigger } from "ui/tooltip";

import { useTranslations } from "next-intl";
import { useCallback, useMemo, useState } from "react";
import { useAgents } from "@/hooks/queries/use-agents";
import { Avatar, AvatarFallback, AvatarImage } from "ui/avatar";
import { AgentDropdown } from "../agent/agent-dropdown";

import { appStore } from "@/app/store";
import { useRouter } from "next/navigation";
import { ChatMention } from "app-types/chat";
import { BACKGROUND_COLORS, EMOJI_DATA } from "lib/const";
import { cn } from "lib/utils";

const DISPLAY_LIMIT = 5; // Number of agents to show when collapsed

export function AppSidebarAgents() {
  const mounted = useMounted();
  const t = useTranslations();
  const router = useRouter();
  const [expanded, setExpanded] = useState(false);
<<<<<<< HEAD
  const { bookmarkedAgents, myAgents, sharedAgents, isLoading } = useAgents({
=======
  const { bookmarkedAgents, myAgents, isLoading, sharedAgents } = useAgents({
>>>>>>> 2e2c68fd
    limit: 50,
  }); // Increase limit since we're not artificially limiting display

  const agents = useMemo(() => {
    return [...myAgents, ...bookmarkedAgents];
  }, [bookmarkedAgents, myAgents]);

  const handleAgentClick = useCallback(
    (id: string) => {
      const currentThreadId = appStore.getState().currentThreadId;
      const agent = agents.find((agent) => agent.id === id);

      if (!agent) return;

      const newMention: ChatMention = {
        type: "agent",
        agentId: agent.id,
        name: agent.name,
        icon: agent.icon,
        description: agent.description,
      };

      if (currentThreadId) {
        appStore.setState((prev) => {
          const currentMentions = prev.threadMentions[currentThreadId] || [];

          const target = currentMentions.find(
            (mention) =>
              mention.type == "agent" && mention.agentId === agent.id,
          );

          if (target) {
            return prev;
          }

          return {
            threadMentions: {
              ...prev.threadMentions,
              [currentThreadId]: [
                ...currentMentions.filter((v) => v.type != "agent"),
                newMention,
              ],
            },
          };
        });
      } else {
        router.push("/");

        appStore.setState(() => ({
          pendingThreadMention: newMention,
        }));
      }
    },
    [agents, router],
  );

  return (
    <SidebarGroup>
      <SidebarGroupContent className="group-data-[collapsible=icon]:hidden group/agents">
        <SidebarMenu className="group/agents" data-testid="agents-sidebar-menu">
          <SidebarMenuItem>
            <SidebarMenuButton asChild className="font-semibold">
              <Link href="/agents" data-testid="agents-link">
                {t("Layout.agents")}
              </Link>
            </SidebarMenuButton>
            <SidebarMenuAction
              className="group-hover/agents:opacity-100 opacity-0 transition-opacity"
              onClick={() => router.push("/agent/new")}
            >
              <Tooltip>
                <TooltipTrigger asChild>
                  <PlusIcon className="size-4" />
                </TooltipTrigger>
                <TooltipContent side="right" align="center">
                  {t("Agent.newAgent")}
                </TooltipContent>
              </Tooltip>
            </SidebarMenuAction>
          </SidebarMenuItem>

          {isLoading ? (
            <SidebarMenuItem>
              {Array.from({ length: 2 }).map(
                (_, index) => mounted && <SidebarMenuSkeleton key={index} />,
              )}
            </SidebarMenuItem>
          ) : agents.length == 0 ? (
            <div className="px-2 mt-1">
              <Link
                href={"/agent/new"}
                className="bg-input/40 py-8 px-4 hover:bg-input/100 rounded-lg cursor-pointer flex justify-between items-center text-xs overflow-hidden"
              >
                <div className="gap-1 z-10">
                  <div className="flex items-center mb-4 gap-1">
                    <p className="font-semibold">{t("Layout.createAgent")}</p>
                    <ArrowUpRightIcon className="size-3" />
                  </div>
                  <p className="text-muted-foreground">
                    {sharedAgents.length > 0
                      ? t("Layout.createYourOwnAgentOrSelectShared")
                      : t("Layout.createYourOwnAgent")}
                  </p>
                </div>
              </Link>
            </div>
          ) : (
            <div className="flex flex-col">
              <div className="relative">
                {expanded && (
                  <div className="absolute bottom-0 left-0 right-0 h-4 z-10 pointer-events-none bg-gradient-to-t from-background to-transparent" />
                )}
                <div
                  className={cn(
                    "w-full",
                    expanded && "max-h-[400px] overflow-y-auto",
                  )}
                >
                  {(expanded ? agents : agents.slice(0, DISPLAY_LIMIT))?.map(
                    (agent, i) => {
                      return (
                        <SidebarMenu
                          key={agent.id}
                          className="group/agent mr-0 w-full"
                        >
                          <SidebarMenuItem
                            className="px-2 cursor-pointer w-full"
                            onClick={() => handleAgentClick(agent.id)}
                          >
                            <SidebarMenuButton
                              asChild
                              className="data-[state=open]:bg-input! w-full"
                            >
                              <div className="flex gap-1 w-full min-w-0">
                                <div
                                  className="p-1 rounded-full ring-2 ring-border bg-background"
                                  style={{
                                    backgroundColor:
                                      agent.icon?.style?.backgroundColor ||
                                      BACKGROUND_COLORS[
                                        i % BACKGROUND_COLORS.length
                                      ],
                                  }}
                                >
                                  <Avatar className="size-3.5">
                                    <AvatarImage
                                      src={
                                        agent.icon?.value ||
                                        EMOJI_DATA[i % EMOJI_DATA.length]
                                      }
                                    />
                                    <AvatarFallback className="bg-transparent">
                                      {agent.name[0]}
                                    </AvatarFallback>
                                  </Avatar>
                                </div>

                                <div className="flex items-center min-w-0 w-full">
<<<<<<< HEAD
                                  <p className="truncate">{agent.name}</p>
=======
                                  <p
                                    className="truncate"
                                    data-testid="sidebar-agent-name"
                                  >
                                    {agent.name}
                                  </p>
>>>>>>> 2e2c68fd
                                </div>
                                <div
                                  onClick={(e) => {
                                    e.stopPropagation();
                                    e.preventDefault();
                                  }}
                                >
                                  <AgentDropdown
                                    agent={agent}
                                    side="right"
                                    align="start"
                                  >
                                    <SidebarMenuAction className="data-[state=open]:bg-input! data-[state=open]:opacity-100  opacity-0 group-hover/agent:opacity-100 mr-2">
                                      <MoreHorizontal className="size-4" />
                                    </SidebarMenuAction>
                                  </AgentDropdown>
                                </div>
                              </div>
                            </SidebarMenuButton>
                          </SidebarMenuItem>
                        </SidebarMenu>
                      );
                    },
                  )}
                </div>
              </div>

              {/* Show More/Less Button */}
              {agents.length > DISPLAY_LIMIT && (
                <SidebarMenu className="group/showmore">
                  <SidebarMenuItem className="px-2 cursor-pointer">
                    <SidebarMenuButton
                      onClick={() => setExpanded(!expanded)}
                      className="text-muted-foreground hover:text-foreground"
                    >
                      <div className="flex items-center gap-1">
                        <p className="text-xs">
                          {expanded
                            ? t("Common.showLess")
                            : t("Common.showMore")}
                        </p>
                        {expanded ? (
                          <ChevronUp className="size-3.5" />
                        ) : (
                          <ChevronDown className="size-3.5" />
                        )}
                      </div>
                    </SidebarMenuButton>
                  </SidebarMenuItem>
                </SidebarMenu>
              )}
            </div>
          )}
        </SidebarMenu>
      </SidebarGroupContent>
    </SidebarGroup>
  );
}<|MERGE_RESOLUTION|>--- conflicted
+++ resolved
@@ -36,11 +36,7 @@
   const t = useTranslations();
   const router = useRouter();
   const [expanded, setExpanded] = useState(false);
-<<<<<<< HEAD
-  const { bookmarkedAgents, myAgents, sharedAgents, isLoading } = useAgents({
-=======
   const { bookmarkedAgents, myAgents, isLoading, sharedAgents } = useAgents({
->>>>>>> 2e2c68fd
     limit: 50,
   }); // Increase limit since we're not artificially limiting display
 
@@ -199,16 +195,12 @@
                                 </div>
 
                                 <div className="flex items-center min-w-0 w-full">
-<<<<<<< HEAD
-                                  <p className="truncate">{agent.name}</p>
-=======
                                   <p
                                     className="truncate"
                                     data-testid="sidebar-agent-name"
                                   >
                                     {agent.name}
                                   </p>
->>>>>>> 2e2c68fd
                                 </div>
                                 <div
                                   onClick={(e) => {
