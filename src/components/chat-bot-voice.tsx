"use client";

import { getToolName, isToolUIPart, TextPart } from "ai";
import { DEFAULT_VOICE_TOOLS, UIMessageWithCompleted } from "lib/ai/speech";

import {
  OPENAI_VOICE,
  useOpenAIVoiceChat as OpenAIVoiceChat,
} from "lib/ai/speech/open-ai/use-voice-chat.openai";
<<<<<<< HEAD
import { cn, groupBy } from "lib/utils";
=======
import { cn, groupBy, isNull } from "lib/utils";
>>>>>>> 63bddcaa
import {
  CheckIcon,
  Loader,
  MicIcon,
  MicOffIcon,
  PhoneIcon,
  Settings2Icon,
  TriangleAlertIcon,
  XIcon,
  MessagesSquareIcon,
  MessageSquareMoreIcon,
  WrenchIcon,
  ChevronRight,
} from "lucide-react";
import { useCallback, useEffect, useMemo, useRef, useState } from "react";
import { toast } from "sonner";
import { safe } from "ts-safe";
import { Alert, AlertDescription, AlertTitle } from "ui/alert";
import { Button } from "ui/button";

import { Drawer, DrawerContent, DrawerPortal, DrawerTitle } from "ui/drawer";
import {
  DropdownMenu,
  DropdownMenuContent,
  DropdownMenuGroup,
  DropdownMenuItem,
  DropdownMenuPortal,
  DropdownMenuSub,
  DropdownMenuSubContent,
  DropdownMenuSubTrigger,
  DropdownMenuTrigger,
} from "ui/dropdown-menu";
import { GeminiIcon } from "ui/gemini-icon";
import { MessageLoading } from "ui/message-loading";
import { OpenAIIcon } from "ui/openai-icon";
import { Tooltip, TooltipContent, TooltipTrigger } from "ui/tooltip";
import { ToolMessagePart } from "./message-parts";

import { EnabledTools, EnabledToolsDropdown } from "./enabled-tools-dropdown";
import { appStore } from "@/app/store";
import { useShallow } from "zustand/shallow";
import { useTranslations } from "next-intl";
import { Dialog, DialogContent, DialogTitle, DialogTrigger } from "ui/dialog";
import JsonView from "ui/json-view";
import { isShortcutEvent, Shortcuts } from "lib/keyboard-shortcuts";
import { useAgent } from "@/hooks/queries/use-agent";
import { ChatMention } from "app-types/chat";
import { Avatar, AvatarFallback, AvatarImage } from "ui/avatar";

const prependTools: EnabledTools[] = [
  {
    groupName: "Browser",
    tools: DEFAULT_VOICE_TOOLS.map((tool) => ({
      name: tool.name,
      description: tool.description,
    })),
  },
];

export function ChatBotVoice() {
  const t = useTranslations("Chat");
  const [
    agentId,
    appStoreMutate,
    voiceChat,
    model,
    allowedMcpServers,
    mcpList,
  ] = appStore(
    useShallow((state) => [
      state.voiceChat.agentId,
      state.mutate,
      state.voiceChat,
      state.chatModel,
      state.allowedMcpServers,
      state.mcpList,
    ]),
  );

  const { agent } = useAgent(agentId);

  const [isClosing, setIsClosing] = useState(false);
  const startAudio = useRef<HTMLAudioElement>(null);
  const [useCompactView, setUseCompactView] = useState(true);

  const toolMentions = useMemo<ChatMention[]>(() => {
    if (!agentId) {
      if (!allowedMcpServers) return [];
      return mcpList
        .filter((v) => {
          return (
            v.id in allowedMcpServers && allowedMcpServers[v.id]?.tools?.length
          );
        })
        .flatMap((v) => {
          const tools = allowedMcpServers[v.id].tools;
          return tools.map((tool) => {
            const toolInfo = v.toolInfo.find((t) => t.name === tool);
            const mention: ChatMention = {
              type: "mcpTool",
              serverName: v.name,
              serverId: v.id,
              name: tool,
              description: toolInfo?.description ?? "",
            };
            return mention;
          });
        });
    }
    return (
      agent?.instructions.mentions?.filter((v) => v.type === "mcpTool") ?? []
    );
  }, [agentId, agent, mcpList, allowedMcpServers]);

  const {
    isListening,
    isAssistantSpeaking,
    isLoading,
    isActive,
    isUserSpeaking,
    messages,
    error,
    start,
    startListening,
    stop,
    stopListening,
  } = OpenAIVoiceChat({
    toolMentions,
    agentId,
    ...voiceChat.options.providerOptions,
  });

  const startWithSound = useCallback(() => {
    if (!startAudio.current) {
      startAudio.current = new Audio("/sounds/start_voice.ogg");
    }
    start().then(() => {
      startAudio.current?.play().catch(() => {});
    });
  }, [start]);

  const endVoiceChat = useCallback(async () => {
    setIsClosing(true);
    await safe(() => stop());
    setIsClosing(false);
    appStoreMutate({
      voiceChat: {
        ...voiceChat,
        isOpen: false,
      },
    });
  }, [messages, model]);

  const statusMessage = useMemo(() => {
    if (isLoading) {
      return (
        <p className="fade-in animate-in duration-3000" key="start">
          {t("VoiceChat.preparing")}
        </p>
      );
    }
    if (!isActive)
      return (
        <p className="fade-in animate-in duration-3000" key="start">
          {t("VoiceChat.startVoiceChat")}
        </p>
      );
    if (!isListening)
      return (
        <p className="fade-in animate-in duration-3000" key="stop">
          {t("VoiceChat.yourMicIsOff")}
        </p>
      );
    if (!isAssistantSpeaking && messages.length === 0) {
      return (
        <p className="fade-in animate-in duration-3000" key="ready">
          {t("VoiceChat.readyWhenYouAreJustStartTalking")}
        </p>
      );
    }
    if (isUserSpeaking && useCompactView) {
      return <MessageLoading className="text-muted-foreground" />;
    }
    if (!isAssistantSpeaking && !isUserSpeaking) {
      return (
        <p className="delayed-fade-in" key="ready">
          {t("VoiceChat.readyWhenYouAreJustStartTalking")}
        </p>
      );
    }
  }, [
    isAssistantSpeaking,
    isUserSpeaking,
    isActive,
    isLoading,
    isListening,
    messages.length,
    useCompactView,
  ]);

  const mcpTools = useMemo<EnabledTools[]>(() => {
    const mcpMentions = toolMentions.filter(
      (v) => v.type === "mcpTool",
    ) as Extract<ChatMention, { type: "mcpTool" }>[];

    const groupByServer = groupBy(mcpMentions, "serverName");
    return Object.entries(groupByServer).map(([serverName, tools]) => {
      return {
        groupName: serverName,
        tools: tools.map((v) => ({
          name: v.name,
          description: v.description,
        })),
      };
    });
  }, [toolMentions]);

  const tools = useMemo<EnabledTools[]>(() => {
    return [...prependTools, ...mcpTools];
  }, [prependTools, mcpTools]);

  useEffect(() => {
    return () => {
      if (isActive) {
        stop();
      }
    };
  }, [voiceChat.options, isActive]);

  useEffect(() => {
    if (voiceChat.isOpen) {
      // startWithSound();
    } else if (isActive) {
      stop();
    }
  }, [voiceChat.isOpen]);

  useEffect(() => {
    if (!voiceChat.isOpen && !isNull(voiceChat.agentId)) {
      appStoreMutate((prev) => ({
        voiceChat: {
          ...prev.voiceChat,
          agentId: undefined,
        },
      }));
    }
  }, [voiceChat.isOpen]);

  useEffect(() => {
    if (error && isActive) {
      toast.error(error.message);
      stop();
    }
  }, [error]);

  useEffect(() => {
    if (voiceChat.isOpen) return;

    const handleKeyDown = (e: KeyboardEvent) => {
      const isVoiceChatEvent = isShortcutEvent(e, Shortcuts.toggleVoiceChat);
      if (isVoiceChatEvent) {
        e.preventDefault();
        e.stopPropagation();
        appStoreMutate((prev) => ({
          voiceChat: {
            ...prev.voiceChat,
            isOpen: true,
            agentId: undefined,
          },
        }));
      }
    };
    window.addEventListener("keydown", handleKeyDown);
    return () => window.removeEventListener("keydown", handleKeyDown);
  }, [voiceChat.isOpen]);

  return (
    <Drawer dismissible={false} open={voiceChat.isOpen} direction="top">
      <DrawerPortal>
        <DrawerContent className="max-h-[100vh]! h-full border-none! rounded-none! flex flex-col bg-card">
          <div className="w-full h-full flex flex-col ">
            <div
              className="w-full flex p-6 gap-2"
              style={{
                userSelect: "text",
              }}
            >
              {agent && (
                <Tooltip>
                  <TooltipTrigger asChild>
                    <div
                      style={agent.icon?.style}
                      className="size-9 items-center justify-center flex rounded-lg ring ring-secondary"
                    >
                      <Avatar className="size-6">
                        <AvatarImage src={agent.icon?.value} />
                        <AvatarFallback>
                          {agent.name.slice(0, 1)}
                        </AvatarFallback>
                      </Avatar>
                    </div>
                  </TooltipTrigger>
                  <TooltipContent side="bottom" className="p-3 max-w-xs">
                    <div className="space-y-2">
                      <div className="font-semibold text-sm">{agent.name}</div>
                      {agent.description && (
                        <div className="text-xs text-muted-foreground leading-relaxed">
                          {agent.description}
                        </div>
                      )}
                    </div>
                  </TooltipContent>
                </Tooltip>
              )}
              <Tooltip>
                <TooltipTrigger asChild>
                  <Button
                    variant={"secondary"}
                    size={"icon"}
                    onClick={() => setUseCompactView(!useCompactView)}
                  >
                    {useCompactView ? (
                      <MessageSquareMoreIcon />
                    ) : (
                      <MessagesSquareIcon />
                    )}
                  </Button>
                </TooltipTrigger>
                <TooltipContent>
                  {useCompactView
                    ? t("VoiceChat.compactDisplayMode")
                    : t("VoiceChat.conversationDisplayMode")}
                </TooltipContent>
              </Tooltip>

              <EnabledToolsDropdown align="start" side="bottom" tools={tools} />

              <DrawerTitle className="ml-auto">
                <DropdownMenu>
                  <DropdownMenuTrigger asChild>
                    <Button variant={"ghost"} size={"icon"}>
                      <Settings2Icon className="text-foreground size-5" />
                    </Button>
                  </DropdownMenuTrigger>
                  <DropdownMenuContent
                    side="left"
                    className="min-w-40"
                    align="start"
                  >
                    <DropdownMenuGroup className="cursor-pointer">
                      <DropdownMenuSub>
                        <DropdownMenuSubTrigger
                          className="flex items-center gap-2 cursor-pointer"
                          icon=""
                        >
                          <OpenAIIcon className="size-3.5 stroke-none fill-foreground" />
                          Open AI
                        </DropdownMenuSubTrigger>
                        <DropdownMenuPortal>
                          <DropdownMenuSubContent>
                            {Object.entries(OPENAI_VOICE).map(
                              ([key, value]) => (
                                <DropdownMenuItem
                                  className="cursor-pointer flex items-center justify-between"
                                  onClick={() =>
                                    appStoreMutate({
                                      voiceChat: {
                                        ...voiceChat,
                                        options: {
                                          provider: "openai",
                                          providerOptions: {
                                            voice: value,
                                          },
                                        },
                                      },
                                    })
                                  }
                                  key={key}
                                >
                                  {key}

                                  {value ===
                                    voiceChat.options.providerOptions
                                      ?.voice && (
                                    <CheckIcon className="size-3.5" />
                                  )}
                                </DropdownMenuItem>
                              ),
                            )}
                          </DropdownMenuSubContent>
                        </DropdownMenuPortal>
                      </DropdownMenuSub>
                      <DropdownMenuSub>
                        <DropdownMenuSub>
                          <DropdownMenuSubTrigger
                            className="flex items-center gap-2 text-muted-foreground"
                            icon=""
                          >
                            <GeminiIcon className="size-3.5" />
                            Gemini
                          </DropdownMenuSubTrigger>
                          <DropdownMenuPortal>
                            <DropdownMenuSubContent>
                              <div className="text-xs text-muted-foreground p-6">
                                Not Implemented Yet
                              </div>
                            </DropdownMenuSubContent>
                          </DropdownMenuPortal>
                        </DropdownMenuSub>
                      </DropdownMenuSub>
                    </DropdownMenuGroup>
                  </DropdownMenuContent>
                </DropdownMenu>
              </DrawerTitle>
            </div>
            <div className="flex-1 min-h-0 mx-auto w-full">
              {error ? (
                <div className="max-w-3xl mx-auto">
                  <Alert variant={"destructive"}>
                    <TriangleAlertIcon className="size-4 " />
                    <AlertTitle className="">Error</AlertTitle>
                    <AlertDescription>{error.message}</AlertDescription>

                    <AlertDescription className="my-4 ">
                      <p className="text-muted-foreground ">
                        {t("VoiceChat.pleaseCloseTheVoiceChatAndTryAgain")}
                      </p>
                    </AlertDescription>
                  </Alert>
                </div>
              ) : null}
              {isLoading ? (
                <div className="flex-1"></div>
              ) : (
                <div className="h-full w-full">
                  {useCompactView ? (
                    <CompactMessageView messages={messages} />
                  ) : (
                    <ConversationView messages={messages} />
                  )}
                </div>
              )}
            </div>
            <div className="relative w-full p-6 flex items-center justify-center gap-4">
              <div className="text-sm text-muted-foreground absolute -top-5 left-0 w-full justify-center flex items-center">
                {statusMessage}
              </div>

              <Tooltip>
                <TooltipTrigger asChild>
                  <Button
                    variant={"secondary"}
                    size={"icon"}
                    disabled={isClosing || isLoading}
                    onClick={() => {
                      if (!isActive) {
                        startWithSound();
                      } else if (isListening) {
                        stopListening();
                      } else {
                        startListening();
                      }
                    }}
                    className={cn(
                      "rounded-full p-6 transition-colors duration-300",

                      isLoading
                        ? "bg-accent-foreground text-accent animate-pulse"
                        : !isActive
                          ? "bg-green-500/10 text-green-500 hover:bg-green-500/30"
                          : !isListening
                            ? "bg-destructive/30 text-destructive hover:bg-destructive/10"
                            : isUserSpeaking
                              ? "bg-input text-foreground"
                              : "",
                    )}
                  >
                    {isLoading || isClosing ? (
                      <Loader className="size-6 animate-spin" />
                    ) : !isActive ? (
                      <PhoneIcon className="size-6 fill-green-500 stroke-none" />
                    ) : isListening ? (
                      <MicIcon
                        className={`size-6 ${isUserSpeaking ? "text-primary" : "text-muted-foreground transition-colors duration-300"}`}
                      />
                    ) : (
                      <MicOffIcon className="size-6" />
                    )}
                  </Button>
                </TooltipTrigger>
                <TooltipContent>
                  {!isActive
                    ? t("VoiceChat.startConversation")
                    : isListening
                      ? t("VoiceChat.closeMic")
                      : t("VoiceChat.openMic")}
                </TooltipContent>
              </Tooltip>
              <Tooltip>
                <TooltipTrigger asChild>
                  <Button
                    variant={"secondary"}
                    size={"icon"}
                    className="rounded-full p-6"
                    disabled={isLoading || isClosing}
                    onClick={endVoiceChat}
                  >
                    <XIcon className="text-foreground size-6" />
                  </Button>
                </TooltipTrigger>
                <TooltipContent>
                  <p>{t("VoiceChat.endConversation")}</p>
                </TooltipContent>
              </Tooltip>
            </div>
          </div>
        </DrawerContent>
      </DrawerPortal>
    </Drawer>
  );
}

function ConversationView({
  messages,
}: { messages: UIMessageWithCompleted[] }) {
  const ref = useRef<HTMLDivElement>(null);

  useEffect(() => {
    if (ref.current) {
      ref.current.scrollTo({
        top: ref.current.scrollHeight,
        behavior: "smooth",
      });
    }
  }, [messages.length]);
  return (
    <div className="select-text w-full overflow-y-auto h-full" ref={ref}>
      <div className="max-w-4xl mx-auto flex flex-col px-6 gap-6 pb-44 min-h-0 min-w-0">
        {messages.map((message) => (
          <div
            key={message.id}
            className={cn(
              "flex px-4 py-3",
              message.role == "user" &&
                "ml-auto max-w-2xl text-foreground rounded-2xl w-fit bg-input/40",
            )}
          >
            {!message.completed ? (
              <MessageLoading
                className={cn(
                  message.role == "user"
                    ? "text-muted-foreground"
                    : "text-foreground",
                )}
              />
            ) : (
              message.parts.map((part, index) => {
                if (part.type === "text") {
                  if (!part.text) {
                    return (
                      <MessageLoading
                        key={index}
                        className={cn(
                          message.role == "user"
                            ? "text-muted-foreground"
                            : "text-foreground",
                        )}
                      />
                    );
                  }
                  return (
                    <p key={index}>
                      {(part.text || "...")
                        ?.trim()
                        .split(" ")
                        .map((word, wordIndex) => (
                          <span
                            key={wordIndex}
                            className="animate-in fade-in duration-3000"
                          >
                            {word}{" "}
                          </span>
                        ))}
                    </p>
                  );
                } else if (isToolUIPart(part)) {
                  return (
                    <ToolMessagePart
                      key={index}
                      part={part}
                      showActions={false}
                      messageId={message.id}
                      isLast={part.state.startsWith("input")}
                    />
                  );
                }
                return <p key={index}>{part.type} unknown part</p>;
              })
            )}
          </div>
        ))}
      </div>
    </div>
  );
}

function CompactMessageView({
  messages,
}: {
  messages: UIMessageWithCompleted[];
}) {
  const { toolParts, textPart } = useMemo(() => {
    const toolParts = messages
      .filter((msg) => msg.parts.some(isToolUIPart))
      .map((msg) => msg.parts.find(isToolUIPart));

    const textPart = messages.findLast((msg) => msg.role === "assistant")
      ?.parts[0] as TextPart;
    return { toolParts, textPart };
  }, [messages]);

  return (
    <div className="relative w-full h-full overflow-hidden">
      <div className="absolute bottom-6 max-h-[80vh] overflow-y-auto left-6 z-10 flex-col gap-2 hidden md:flex">
        {toolParts.map((toolPart, index) => {
          const isExecuting = toolPart?.state.startsWith("input");
          if (!toolPart) return null;
          return (
            <Dialog key={index}>
              <DialogTrigger asChild>
                <div className="animate-in slide-in-from-bottom-2 fade-in duration-3000 max-w-xs w-full">
                  <Button
                    variant={"outline"}
                    size={"icon"}
                    className="w-full bg-card flex items-center gap-2 px-2 text-xs text-muted-foreground"
                  >
                    <WrenchIcon className="size-3.5" />
                    <span className="text-sm font-bold min-w-0 truncate mr-auto">
                      {getToolName(toolPart)}
                    </span>
                    {isExecuting ? (
                      <Loader className="size-3.5 animate-spin" />
                    ) : (
                      <ChevronRight className="size-3.5" />
                    )}
                  </Button>
                </div>
              </DialogTrigger>
              <DialogContent className="z-50 md:max-w-2xl! max-h-[80vh] overflow-y-auto p-8">
                <DialogTitle>{getToolName(toolPart)}</DialogTitle>
                <div className="flex flex-row gap-4 text-sm ">
                  <div className="w-1/2 min-w-0 flex flex-col">
                    <div className="flex items-center gap-2 mb-2 pt-2 pb-1 z-10">
                      <h5 className="text-muted-foreground text-sm font-medium">
                        Inputs
                      </h5>
                    </div>
                    <JsonView data={toolPart.input} />
                  </div>

                  <div className="w-1/2 min-w-0 pl-4 flex flex-col">
                    <div className="flex items-center gap-2 mb-4 pt-2 pb-1  z-10">
                      <h5 className="text-muted-foreground text-sm font-medium">
                        Outputs
                      </h5>
                    </div>
                    <JsonView
                      data={
                        toolPart.state === "output-available"
                          ? toolPart.output
                          : toolPart.state == "output-error"
                            ? toolPart.errorText
                            : {}
                      }
                    />
                  </div>
                </div>
              </DialogContent>
            </Dialog>
          );
        })}
      </div>

      {/* Current Message - Prominent */}
      {textPart && (
        <div className="w-full mx-auto h-full max-h-[80vh] overflow-y-auto px-4 lg:max-w-4xl flex-1 flex items-center">
          <div className="animate-in fade-in-50 duration-1000">
            <p className="text-2xl md:text-3xl lg:text-4xl font-semibold leading-tight tracking-wide">
              {textPart.text?.split(" ").map((word, wordIndex) => (
                <span
                  key={wordIndex}
                  className="animate-in fade-in duration-5000"
                >
                  {word}{" "}
                </span>
              ))}
            </p>
          </div>
        </div>
      )}
    </div>
  );
}<|MERGE_RESOLUTION|>--- conflicted
+++ resolved
@@ -7,11 +7,7 @@
   OPENAI_VOICE,
   useOpenAIVoiceChat as OpenAIVoiceChat,
 } from "lib/ai/speech/open-ai/use-voice-chat.openai";
-<<<<<<< HEAD
-import { cn, groupBy } from "lib/utils";
-=======
 import { cn, groupBy, isNull } from "lib/utils";
->>>>>>> 63bddcaa
 import {
   CheckIcon,
   Loader,
